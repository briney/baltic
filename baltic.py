--- conflicted
+++ resolved
@@ -599,33 +599,14 @@
         """
         newTree=copy.deepcopy(self) ## work on a copy of the tree
         if len(designated_nodes)==0: ## no nodes were designated for deletion - relying on anonymous function to collapse nodes
-<<<<<<< HEAD
             nodes_to_delete=[n for n in newTree.Objects if n.branchType=='node' and collapseIf(n)==True and n.parent!=newTree.root] ## fetch a list of all nodes who are not the root and who satisfy the condition
-=======
-            if sum([1 if hasattr(q,trait) else 0 for q in newTree.nodes])==len(newTree.nodes): ## every node has attribute
-                def get_value(ob,tr):
-                    return getattr(ob,tr)
-                if verbose==True:
-                    print('Collapsing based on attribute')
-            else: ## not every node has attribute - assume dealing with trait
-                def get_value(ob,tr):
-                    return ob.traits[tr]
-                if verbose==True:
-                    print('Collapsing based on trait')
-            nodes_to_delete=[n for n in newTree.nodes if f(get_value(n,trait))==True if n!=newTree.root] ## fetch a list of all nodes who are not the root and who satisfy the condition
->>>>>>> 8da01413
         else:
             assert [w.branchType for w in designated_nodes].count('node')==len(designated_nodes),'Non-node class detected in list of nodes designated for deletion'
             assert len([w for w in designated_nodes if w.parent.index=='Root'])==0,'Root node was designated for deletion'
             nodes_to_delete=[w for w in newTree.Objects if w.index in [q.index for q in designated_nodes]] ## need to look up nodes designated for deletion by their indices, since the tree has been copied and nodes will have new memory addresses
         if verbose==True:
-<<<<<<< HEAD
-            print '%s nodes set for collapsing: %s'%(len(nodes_to_delete),[w.index for w in nodes_to_delete])
+            print('%s nodes set for collapsing: %s'%(len(nodes_to_delete),[w.index for w in nodes_to_delete]))
         #assert len(nodes_to_delete)<len(newTree.nodes)-1,'Chosen cutoff would remove all branches'
-=======
-            print('%s nodes set for collapsing: %s'%(len(nodes_to_delete),[w.index for w in nodes_to_delete]))
-        assert len(nodes_to_delete)<len(newTree.nodes)-1,'Chosen cutoff would remove all branches'
->>>>>>> 8da01413
         while len(nodes_to_delete)>0: ## as long as there are branches to be collapsed - keep reducing the tree
 
             if verbose==True:
@@ -660,14 +641,7 @@
 
 
                 if verbose==True:
-<<<<<<< HEAD
-                    print 'Removing references to node %s'%(k.index)
-
-
-
-=======
                     print('Removing references to node %s'%(k.index))
->>>>>>> 8da01413
         newTree.sortBranches() ## sort the tree to traverse, draw and sort tree to adjust y coordinates
         return newTree ## return collapsed tree
 
@@ -686,15 +660,6 @@
                 print('Branch this iteration: %s'%(cur_node.index))
             if cur_node.branchType=='node':
                 if verbose==True:
-<<<<<<< HEAD
-                    print 'Encountered node %s'%(cur_node.index)
-
-                while sum([1 if x.index in seen else 0 for x in cur_node.children])==len(cur_node.children): ## if all children have been seen and not at root
-                    if verbose==True:
-                        print 'Recursing downwards, currently at %s'%(cur_node.index)
-                        print '%s %s'%(len(set(seen)),len(cur_node.leaves))
-                    if cur_node.parent.index=='Root':
-=======
                     print('Encountered node %s'%(cur_node.index))
                 ## if all children have been seen and not at root
                 while sum([1 if x.index in seen else 0 for x in cur_node.children])==len(cur_node.children):
@@ -702,7 +667,6 @@
                         print('Recursing downwards, currently at %s'%(cur_node.index))
                         print('%s %s'%(len(set(seen)),len(cur_node.leaves)))
                     if cur_node.index=='Root':
->>>>>>> 8da01413
                         root=True
                         break
                     else:
