from matplotlib.collections import LineCollection
import re,copy,math,json,sys
import datetime as dt
from functools import reduce
from matplotlib.collections import LineCollection

__all__ = ['decimalDate', 'convertDate', 'calendarDate', 'reticulation', # make from baltic import * safe
           'clade', 'leaf', 'node', 'tree',
           'make_tree', 'make_treeJSON', 'loadJSON', 'loadNexus', 'loadNewick', 'untangle']

sys.setrecursionlimit(9001)

def decimalDate(date,fmt="%Y-%m-%d",variable=False):
    """ Converts calendar dates in specified format to decimal date. """
    if fmt == "":
        return date
    delimiter=re.search('[^0-9A-Za-z%]',fmt) ## search for non-alphanumeric symbols in fmt (should be field delimiter)
    delimit=None
    if delimiter is not None:
        delimit=delimiter.group()

    if variable==True: ## if date is variable - extract what is available
        if delimit is not None:
            dateL=len(date.split(delimit)) ## split date based on symbol
        else:
            dateL=1 ## no non-alphanumeric characters in date, assume dealing with an imprecise date (something like just year)

        if dateL==2:
            fmt=delimit.join(fmt.split(delimit)[:-1]) ## reduce fmt down to what's available
        elif dateL==1:
            fmt=delimit.join(fmt.split(delimit)[:-2])

    adatetime=dt.datetime.strptime(date,fmt) ## convert to datetime object
    year = adatetime.year ## get year
    boy = dt.datetime(year, 1, 1) ## get beginning of the year
    eoy = dt.datetime(year + 1, 1, 1) ## get beginning of next year
    return year + ((adatetime - boy).total_seconds() / ((eoy - boy).total_seconds())) ## return fractional year

def calendarDate(timepoint,fmt='%Y-%m-%d'):
    """ Converts decimal dates to a specified calendar date format. """
    year = int(timepoint)
    rem = timepoint - year

    base = dt.datetime(year, 1, 1)
    result = base + dt.timedelta(seconds=(base.replace(year=base.year + 1) - base).total_seconds() * rem)

    return dt.datetime.strftime(result,fmt)

def convertDate(x,start,end):
    """ Converts calendar dates between given formats """
    return dt.datetime.strftime(dt.datetime.strptime(x,start),end)

class reticulation: ## reticulation class (recombination, conversion, reassortment)
    def __init__(self,name):
        self.branchType='leaf'
        self.length=0.0
        self.height=0.0
        self.absoluteTime=None
        self.parent=None
        self.traits={}
        self.index=None
        self.name=name
        self.x=None
        self.y=None
        self.width=0.5
        self.target=None

    def is_leaflike(self):
        return True

    def is_leaf(self):
        return False

    def is_node(self):
        return False

class clade: ## clade class
    def __init__(self,givenName):
        self.branchType='leaf' ## clade class poses as a leaf
        self.subtree=None ## subtree will contain all the branches that were collapsed
        self.leaves=None
        self.length=0.0
        self.height=None
        self.absoluteTime=None
        self.parent=None
        self.traits={}
        self.index=None
        self.name=givenName ## the pretend tip name for the clade
        self.x=None
        self.y=None
        self.lastHeight=None ## refers to the height of the highest tip in the collapsed clade
        self.lastAbsoluteTime=None ## refers to the absolute time of the highest tip in the collapsed clade
        self.width=1

    def is_leaflike(self):
        return True

    def is_leaf(self):
        return False

    def is_node(self):
        return False

class node: ## node class
    def __init__(self):
        self.branchType='node'
        self.length=0.0 ## branch length, recovered from string
        self.height=None ## height, set by traversing the tree, which adds up branch lengths along the way
        self.absoluteTime=None ## branch end point in absolute time, once calibrations are done
        self.parent=None ## reference to parent node of the node
        self.children=[] ## a list of descendent branches of this node
        self.traits={} ## dictionary that will contain annotations from the tree string, e.g. {'posterior':1.0}
        self.index=None ## index of the character designating this object in the tree string, it's a unique identifier for every object in the tree
        self.childHeight=None ## the youngest descendant tip of this node
        self.x=None ## X and Y coordinates of this node, once drawTree() is called
        self.y=None
        ## contains references to all tips of this node
        self.leaves=set() ## is a set of tips that are descended from it

    def is_leaflike(self):
        return False

    def is_leaf(self):
        return False

    def is_node(self):
        return True

class leaf: ## leaf class
    def __init__(self):
        self.branchType='leaf'
        self.name=None ## name of tip after translation, since BEAST trees will generally have numbers for taxa but will provide a map at the beginning of the file
        self.index=None ## index of the character that defines this object, will be a unique ID for each object in the tree
        self.length=None ## branch length
        self.absoluteTime=None ## position of tip in absolute time
        self.height=None ## height of tip
        self.parent=None ## parent
        self.traits={} ## trait dictionary
        self.x=None ## position of tip on x axis if the tip were to be plotted
        self.y=None ## position of tip on y axis if the tip were to be plotted

    def is_leaflike(self):
        return False

    def is_leaf(self):
        return True

    def is_node(self):
        return False

class tree: ## tree class
    def __init__(self):
        self.cur_node=node() ## current node is a new instance of a node class
        self.cur_node.index='Root' ## first object in the tree is the root to which the rest gets attached
        self.cur_node.length=0.0 ## startind node branch length is 0
        self.cur_node.height=0.0 ## starting node height is 0
        self.root=None #self.cur_node ## root of the tree is current node
        self.Objects=[] ## tree objects have a flat list of all branches in them
        self.tipMap=None
        self.treeHeight=0 ## tree height is the distance between the root and the most recent tip
        self.mostRecent=None
        self.ySpan=0.0

    def add_reticulation(self,name):
        """ Adds a reticulate branch. """
        ret=reticulation(name)
        ret.index=name
        ret.parent=self.cur_node
        self.cur_node.children.append(ret)
        self.Objects.append(ret)
        self.cur_node=ret

    def add_node(self,i):
        """ Attaches a new node to current node. """
        new_node=node() ## new node instance
        new_node.index=i ## new node's index is the position along the tree string
        if self.root is None:
            self.root=new_node

        new_node.parent=self.cur_node ## new node's parent is current node
        assert self.cur_node.is_node(), 'Attempted to add a child to a non-node object. Check if tip names have illegal characters like parentheses.'
        self.cur_node.children.append(new_node) ## new node is a child of current node
        self.cur_node=new_node ## current node is now new node
        self.Objects.append(self.cur_node) ## add new node to list of objects in the tree

    def add_leaf(self,i,name):
        """ Attach a new leaf (tip) to current node. """
        new_leaf=leaf() ## new instance of leaf object
        new_leaf.index=i ## index is position along tree string
        if self.root is None: self.root=new_leaf

        new_leaf.parent=self.cur_node ## leaf's parent is current node
        assert self.cur_node.is_node(), 'Attempted to add a child to a non-node object. Check if tip names have illegal characters like parentheses.'
        self.cur_node.children.append(new_leaf) ## assign leaf to parent's children
        new_leaf.name=name
        self.cur_node=new_leaf ## current node is now new leaf
        self.Objects.append(self.cur_node) ## add leaf to all objects in the tree

    def subtree(self,k=None,traverse_condition=None,stem=True):
        """ Generate a subtree (as a baltic tree object) from a traversal.
            k is the starting branch for traversal (default: root).
            traverse_condition is a function that determines whether a child branch should be visited (default: always true).
            Returns a new baltic tree instance.
            Note - custom traversal functions can result in multitype trees.
            If this is undesired call singleType() on the resulting subtree afterwards. """
        subtree=copy.deepcopy(self.traverse_tree(k,include_condition=lambda k:True,traverse_condition=traverse_condition))

        if subtree is None or len([k for k in subtree if k.is_leaf()])==0:
            return None
        else:
            local_tree=tree() ## create a new tree object where the subtree will be
            local_tree.Objects=subtree ## assign branches to new tree object

            local_tree.root=subtree[0] ## root is the beginning of the traversal

            if stem==True: ## we want the stem
                local_tree.root.parent=copy.deepcopy(k.parent) ## means assigning an invisible parent to root
                local_tree.root.parent.height=0.0 ## set height to 0.0 so heights can be set
                if local_tree.root.parent.parent: local_tree.root.parent.parent=None ## remove reference to the invisible parent's parent
            else: ## don't want stem
                local_tree.root.parent=None ## tree begins strictly at node

            subtree_set=set(subtree) ## turn branches into set for quicker look up later

            if traverse_condition is not None: ## didn't use default traverse condition, might need to deal with hanging nodes and prune children
                for nd in local_tree.getInternal(): ## iterate over nodes
                    nd.children=list(filter(lambda k:k in subtree_set,nd.children)) ## only keep children seen in traversal
                local_tree.fixHangingNodes()

            if self.tipMap: ## if original tree has a tipMap dictionary
                local_tree.tipMap={tipNum: self.tipMap[tipNum] for tipNum in self.tipMap if self.tipMap[tipNum] in [w.name for w in local_tree.getExternal()]} ## copy over the relevant tip translations

            return local_tree

    def singleType(self):
        """ Removes any branches with a single child (multitype nodes). """
        multiTypeNodes=[k for k in self.Objects if k.is_node() and len(k.children)==1]
        while len(multiTypeNodes)>0:
            multiTypeNodes=[k for k in self.Objects if k.is_node() and len(k.children)==1]

            for k in sorted(multiTypeNodes,key=lambda x:-x.height):
                child=k.children[0] ## fetch child
                grandparent=k.parent if k.parent.index else self.root ## fetch grandparent

                child.parent=grandparent ## child's parent is now grandparent
                grandparent.children.append(child) ## add child to grandparent's children
                grandparent.children.remove(k) ## remove old parent from grandparent's children
                grandparent.children=list(set(grandparent.children))

                child.length+=k.length ## adjust child length

                multiTypeNodes.remove(k) ## remove old parent from multitype nodes
                self.Objects.remove(k) ## remove old parent from all objects
        self.sortBranches()

    def setAbsoluteTime(self,date):
        """ place all objects in absolute time by providing the date of the most recent tip """
        for i in self.Objects: ## iterate over all objects
            i.absoluteTime=date-self.treeHeight+i.height ## heights are in units of time from the root
        self.mostRecent=max([k.absoluteTime for k in self.Objects])

    def treeStats(self):
        """ provide information about the tree """
        self.traverse_tree() ## traverse the tree
        obs=self.Objects ## convenient list of all objects in the tree
        print('\nTree height: %.6f\nTree length: %.6f'%(self.treeHeight,sum([x.length for x in obs]))) ## report the height and length of tree

        nodes=self.getInternal() ## get all nodes
        strictlyBifurcating=False ## assume tree is not strictly bifurcating
        multiType=False
        singleton=False

        N_children=[len(x.children) for x in nodes]
        if len(N_children)==0:
            singleton=True
        else:
            minChildren,maxChildren=min(N_children),max(N_children) ## get the largest number of descendant branches of any node
            if maxChildren==2 and minChildren==2: ## if every node has at most two children branches
                strictlyBifurcating=True ## it's strictly bifurcating
            if minChildren==1:
                multiType=True

        hasTraits=False ## assume tree has no annotations
        maxAnnotations=max([len(x.traits) for x in obs]) ## check the largest number of annotations any branch has
        if maxAnnotations>0: ## if it's more than 0
            hasTraits=True ## there are annotations

        if strictlyBifurcating: print('strictly bifurcating tree') ## report
        if multiType: print('multitype tree') ## report
        if singleton: print('singleton tree')
        if hasTraits: print('annotations present') ## report

        print('\nNumbers of objects in tree: %d (%d nodes and %d leaves)\n'%(len(obs),len(nodes),len(self.getExternal()))) ## report numbers of different objects in the tree

    def traverse_tree(self,cur_node=None,include_condition=None,traverse_condition=None,collect=None,verbose=False):
        if cur_node==None: ## if no starting point defined - start from root
            if verbose==True: print('Initiated traversal from root')
            cur_node=self.root

            if traverse_condition==None and include_condition==None: ## reset heights if traversing from scratch
                for k in self.Objects: ## reset various parameters
                    if k.is_node():
                        k.leaves=set()
                        k.childHeight=None
                    k.height=None

        if traverse_condition==None: traverse_condition=lambda k: True
        if include_condition==None: include_condition=lambda k: k.is_leaf()

        if collect==None: ## initiate collect list if not initiated
            collect=[]

        if cur_node.parent and cur_node.height==None: ## cur_node has a parent - set height if it doesn't have it already
            cur_node.height=cur_node.length+cur_node.parent.height
        elif cur_node.height==None: ## cur_node does not have a parent (root), if height not set before it's zero
            cur_node.height=0.0

        if verbose==True: print('at %s (%s)'%(cur_node.index,cur_node.branchType))

        if include_condition(cur_node): ## test if interested in cur_node
            collect.append(cur_node) ## add to collect list for reporting later

        if cur_node.is_leaf() and self.root!=cur_node: ## cur_node is a tip (and tree is not single tip)
            cur_node.parent.leaves.add(cur_node.name) ## add to parent's list of tips

        elif cur_node.is_node(): ## cur_node is node
            for child in filter(traverse_condition,cur_node.children): ## only traverse through children we're interested
                if verbose==True: print('visiting child %s'%(child.index))
                self.traverse_tree(cur_node=child,include_condition=include_condition,traverse_condition=traverse_condition,verbose=verbose,collect=collect) ## recurse through children
                if verbose==True: print('child %s done'%(child.index))
            assert len(cur_node.children)>0, 'Tried traversing through hanging node without children. Index: %s'%(cur_node.index)
            cur_node.childHeight=max([child.childHeight if child.is_node() else child.height for child in cur_node.children])

            if cur_node.parent:
                cur_node.parent.leaves=cur_node.parent.leaves.union(cur_node.leaves) ## pass tips seen during traversal to parent
            self.treeHeight=cur_node.childHeight ## it's the highest child of the starting node
        return collect


    def renameTips(self,d=None):
        """ Give each tip its correct label using a dictionary. """
        if d==None and self.tipMap!=None:
            d=self.tipMap
        for k in self.getExternal(): ## iterate through leaf objects in tree
            # k.name=d[k.numName] ## change its name
            k.name=d[k.name] ## change its name

<<<<<<< HEAD
    def sortBranches(self,descending=True, sortByHeight=True):
=======
    def sortBranches(self,descending=True,sort_function=None):
>>>>>>> c3e01b19
        """ Sort descendants of each node. """
        mod=-1 if descending else 0
        if sort_function==None: sort_function=lambda k: (k.is_node(),-len(k.leaves)*mod,k.length*mod) if k.is_node() else (k.is_node(),k.length*mod)

        for k in self.getInternal(): ## iterate over nodes
<<<<<<< HEAD
            if sortByHeight: # Sort nodes by height and group nodes and leaves together
                ## split node's offspring into nodes and leaves, sort each list individually
                nodes=sorted([x for x in k.children if x.branchType=='node'],key=lambda q:(-len(q.leaves)*modifier,q.length*modifier))
                leaves=sorted([x for x in k.children if x.branchType=='leaf'],key=lambda q:q.length*modifier)
                if modifier==1: ## if sorting one way - nodes come first, leaves later
                    k.children=nodes+leaves
                elif modifier==-1: ## otherwise sort the other way
                    k.children=leaves+nodes
            else: # Do not sort by height. Retain leaves at original positions. Only sort nodes
                leavesIdx = [(i,ctr) for ctr, i in enumerate(k.children) if i.branchType=="leaf"] # Get original indices of leaves
                nodes=sorted([x for x in k.children if x.branchType=='node'],key=lambda q:-len(q.leaves)*modifier) # Sort nodes only by number of descendants
                children = nodes
                for i in leavesIdx: # Insert leaves back into same positions
                    children.insert(i[1], i[0])
                k.children = children
=======
            k.children=sorted(k.children,key=sort_function)

>>>>>>> c3e01b19
        self.drawTree() ## update x and y positions of each branch, since y positions will have changed because of sorting

    def drawTree(self,order=None,width_function=None,pad_nodes=None,verbose=False):
        """ Find x and y coordinates of each branch. """
        if order==None:
            order=self.traverse_tree() ## order is a list of tips recovered from a tree traversal to make sure they're plotted in the correct order along the vertical tree dimension
            if verbose==True: print('Drawing tree in pre-order')
        else:
            if verbose==True: print('Drawing tree with provided order')

        name_order={x.name: i for i,x in enumerate(order)}
        assert len(name_order)==len(order), 'Non-unique names present in tree'
        if width_function==None:
            if verbose==True:
                print('Drawing tree with default widths (1 unit for leaf objects, width+1 for clades)')
            skips=[1 if isinstance(x,leaf) else x.width+1 for x in order]
        else:
            skips=list(map(width_function,order))

        for k in self.Objects: ## reset coordinates for all objects
            k.x=None
            k.y=None

        drawn={} ## drawn keeps track of what's been drawn
        for k in order: ## iterate over tips
            x=k.height ## x position is height
            y_idx=name_order[k.name] ## assign y index
            y=sum(skips[y_idx:])-skips[y_idx]/2.0 ## sum across skips to find y position

            k.x=x ## set x and y coordinates
            k.y=y
            drawn[k.index]=None ## remember that this objects has been drawn

        if pad_nodes!=None: ## will be padding nodes
            for n in pad_nodes: ## iterate over nodes whose descendants will be padded
                idx=sorted([name_order[lf] for lf in n.leaves]) if n.is_node() else [order.index(n)] ## indices of all tips to be padded
                for i,k in enumerate(order): ## iterate over all tips

                    if i<idx[0]: ## tip below clade
                        k.y+=pad_nodes[n] ## pad

                    if (i-1)<idx[-1]: ## tip above clade
                        k.y+=pad_nodes[n] ## pad again

            all_ys=filter(None,self.getParameter('y')) ## get all y positions in tree that aren't None
            minY=min(all_ys) ## get min
            for k in self.getExternal(): ## reset y positions so tree starts at y=0.5
                k.y-=minY-0.5

        assert len(self.getExternal())==len(order),'Number of tips in tree does not match number of unique tips, check if two or more collapsed clades were assigned the same name.'
        storePlotted=0

        while len(drawn)!=len(self.Objects): # keep drawing the tree until everything is drawn
            if verbose==True: print('Drawing iteration %d'%(len(drawn)))
            for k in filter(lambda w:w.index not in drawn,self.getInternal()): ## iterate through internal nodes that have not been drawn
                if len([q.y for q in k.children if q.y!=None])==len(k.children): ## all y coordinates of children known
                    if verbose==True: print('Setting node %s coordinates to'%(k.index)),
                    x=k.height ## x position is height
                    children_y_coords=[q.y for q in k.children if q.y!=None] ## get all existing y coordinates of the node
                    y=sum(children_y_coords)/float(len(children_y_coords)) ## internal branch is in the middle of the vertical bar
                    k.x=x
                    k.y=y
                    drawn[k.index]=None ## remember that this objects has been drawn
                    if verbose==True: print('%s (%s branches drawn)'%(k.y,len(drawn)))
                    minYrange=min([min(child.yRange) if child.is_node() else child.y for child in k.children]) ## get lowest y coordinate across children
                    maxYrange=max([max(child.yRange) if child.is_node() else child.y for child in k.children]) ## get highest y coordinate across children
                    setattr(k,'yRange',[minYrange,maxYrange]) ## assign the maximum extent of children's y coordinates

            if len(self.Objects)>len(drawn):
                assert len(drawn)>storePlotted,'Got stuck trying to find y positions of objects (%d branches drawn this iteration, %d branches during previous iteration out of %d total)'%(len(drawn),storePlotted,len(tree.Objects))
            storePlotted=len(drawn) ## remember how many branches were drawn this iteration

        yvalues=[k.y for k in self.Objects] ## all y values
        self.ySpan=max(yvalues)-min(yvalues)+min(yvalues)*2 ## determine appropriate y axis span of tree

        if self.root.is_node():
            self.root.x=min([q.x-q.length for q in self.root.children if q.x!=None]) ## set root x and y coordinates
            children_y_coords=[q.y for q in self.root.children if q.y!=None]
            self.root.y=sum(children_y_coords)/float(len(children_y_coords))
        else:
            self.root.x=self.root.length

    def drawUnrooted(self,n=None,total=None):
        """
        Calculate x and y coordinates in an unrooted arrangement.
        Code translated from https://github.com/nextstrain/auspice/commit/fc50bbf5e1d09908be2209450c6c3264f298e98c, written by Richard Neher.
        """
        if n==None:
            total=sum([1 if isinstance(x,leaf) else x.width+1 for x in self.getExternal()])
            n=self.root#.children[0]
            for k in self.Objects:
                k.traits['tau']=0.0
                k.x=0.0
                k.y=0.0

        if n.is_leaf():
            w=2*math.pi*1.0/float(total)
        else:
            w=2*math.pi*len(n.leaves)/float(total)

        if n.parent.x==None:
            n.parent.x=0.0
            n.parent.y=0.0

        n.x = n.parent.x + n.length * math.cos(n.traits['tau'] + w*0.5)
        n.y = n.parent.y + n.length * math.sin(n.traits['tau'] + w*0.5)
        eta=n.traits['tau']

        if n.is_node():
            for ch in n.children:
                if ch.is_leaf():
                    w=2*math.pi*1.0/float(total)
                else:
                    w=2*math.pi*len(ch.leaves)/float(total)
                ch.traits['tau'] = eta
                eta += w
                self.drawUnrooted(ch,total)

    def commonAncestor(self,descendants,strict=False):
        """
        Find the most recent node object that gave rise to a given list of descendant branches.
        """
        assert len(descendants)>1,'Not enough descendants to find common ancestor: %d'%(len(descendants))
        paths_to_root={k.index: set() for k in descendants} ## for every descendant create an empty set
        for k in descendants: ## iterate through every descendant
            cur_node=k ## start descent from descendant
            while cur_node: ## while not at root
                paths_to_root[k.index].add(cur_node) ## remember every node visited along the way
                cur_node=cur_node.parent ## descend

        return sorted(reduce(set.intersection,paths_to_root.values()),key=lambda k: k.height)[-1] ## return the most recent branch that is shared across all paths to root

    def collapseSubtree(self,cl,givenName,verbose=False,widthFunction=lambda k:len(k.leaves)):
        """ Collapse an entire subtree into a clade object. """
        assert cl.is_node(),'Cannot collapse non-node class'
        collapsedClade=clade(givenName)
        collapsedClade.index=cl.index
        collapsedClade.leaves=cl.leaves
        collapsedClade.length=cl.length
        collapsedClade.height=cl.height
        collapsedClade.parent=cl.parent
        collapsedClade.absoluteTime=cl.absoluteTime
        collapsedClade.traits=cl.traits
        collapsedClade.width=widthFunction(cl)

        if verbose==True: print('Replacing node %s (parent %s) with a clade class'%(cl.index,cl.parent.index))
        parent=cl.parent

        remove_from_tree=self.traverse_tree(cl,include_condition=lambda k: True)
        collapsedClade.subtree=remove_from_tree
        assert len(remove_from_tree)<len(self.Objects),'Attempted collapse of entire tree'
        collapsedClade.lastHeight=max([x.height for x in remove_from_tree])
        if [x.absoluteTime for x in remove_from_tree].count(None)!=len(remove_from_tree):
            collapsedClade.lastAbsoluteTime=max([x.absoluteTime for x in remove_from_tree])

        for k in remove_from_tree:
            self.Objects.remove(k)

        parent.children.remove(cl)
        parent.children.append(collapsedClade)
        self.Objects.append(collapsedClade)
        collapsedClade.parent=parent
        if self.tipMap!=None: self.tipMap[givenName]=givenName

        self.traverse_tree()
        self.sortBranches()
        return collapsedClade

    def uncollapseSubtree(self):
        """ Uncollapse all collapsed subtrees. """
        while len([k for k in self.Objects if isinstance(k,clade)])>0:
            clades=[k for k in self.Objects if isinstance(k,clade)]
            for cl in clades:
                parent=cl.parent
                subtree=cl.subtree
                parent.children.remove(cl)
                parent.children.append(subtree[0])
                self.Objects+=subtree
                self.Objects.remove(cl)
                if self.tipMap!=None:
                    self.tipMap.pop(cl.name,None)
        self.traverse_tree()

    def collapseBranches(self,collapseIf=lambda x:x.traits['posterior']<=0.5,designated_nodes=[],verbose=False):
        """ Collapse all branches that satisfy a function collapseIf (default is an anonymous function that returns true if posterior probability is <=0.5).
            Alternatively, a list of nodes can be supplied to the script.
            Returns a deep copied version of the tree.
        """
        newTree=copy.deepcopy(self) ## work on a copy of the tree
        if len(designated_nodes)==0: ## no nodes were designated for deletion - relying on anonymous function to collapse nodes
            nodes_to_delete=list(filter(lambda n: n.is_node() and collapseIf(n)==True and n!=newTree.root, newTree.Objects)) ## fetch a list of all nodes who are not the root and who satisfy the condition
        else:
            assert [w.branchType for w in designated_nodes].count('node')==len(designated_nodes),'Non-node class detected in list of nodes designated for deletion'
            assert len([w for w in designated_nodes if w!=newTree.root])==0,'Root node was designated for deletion'

            nodes_to_delete=list(filter(lambda w: w.index in [q.index for q in designated_nodes], newTree.Objects)) ## need to look up nodes designated for deletion by their indices, since the tree has been copied and nodes will have new memory addresses
        if verbose==True: print('%s nodes set for collapsing: %s'%(len(nodes_to_delete),[w.index for w in nodes_to_delete]))
        assert len(nodes_to_delete)<len(newTree.getInternal())-1,'Chosen cutoff would remove all branches'
        while len(nodes_to_delete)>0: ## as long as there are branches to be collapsed - keep reducing the tree

            if verbose==True: print('Continuing collapse cycle, %s nodes left'%(len(nodes_to_delete)))
            for k in sorted(nodes_to_delete,key=lambda x:-x.height): ## start with branches near the tips
                zero_node=k.children ## fetch the node's children
                k.parent.children+=zero_node ## add them to the zero node's parent
                old_parent=k ## node to be deleted is the old parent
                new_parent=k.parent ## once node is deleted, the parent to all their children will be the parent of the deleted node
                if new_parent==None:
                    new_parent=self.root
                if verbose==True: print('Removing node %s, attaching children %s to node %s'%(old_parent.index,[w.index for w in k.children],new_parent.index))
                for w in newTree.Objects: ## assign the parent of deleted node as the parent to any children of deleted node
                    if w.parent==old_parent:
                        w.parent=new_parent
                        w.length+=old_parent.length
                        if verbose==True: print('Fixing branch length for node %s'%(w.index))
                k.parent.children.remove(k) ## remove traces of deleted node - it doesn't exist as a child, doesn't exist in the tree and doesn't exist in the nodes list
                newTree.Objects.remove(k)

                nodes_to_delete.remove(k) ## in fact, the node never existed

                if len(designated_nodes)==0:
                    nodes_to_delete==list(filter(lambda n: n.is_node() and collapseIf(n)==True and n!=newTree.root, newTree.Objects))
                else:
                    assert [w.branchType for w in designated_nodes].count('node')==len(designated_nodes),'Non-node class detected in list of nodes designated for deletion'
                    assert len([w for w in designated_nodes if w!=newTree.root])==0,'Root node was designated for deletion'
                    nodes_to_delete=[w for w in newTree.Objects if w.index in [q.index for q in designated_nodes]]

                if verbose==True: print('Removing references to node %s'%(k.index))
        newTree.sortBranches() ## sort the tree to traverse, draw and sort tree to adjust y coordinates
        return newTree ## return collapsed tree

    def toString(self,cur_node=None,traits=None,verbose=False,nexus=False,string_fragment=None,traverse_condition=None,rename=None,quotechar="'",json=False):
        """ Output the topology of the tree with branch lengths and comments to stringself.
            cur_node: starting point (default: None, starts at root)
            traits: list of keys that will be used to output entries in traits dict of each branch (default: all traits)
            numName: boolean, whether encoded (True) or decoded (default: False) tip names will be output
            verbose: boolean, debug
            nexus: boolean, whether to output newick (default: False) or nexus (True) formatted tree
            string_fragment: list of characters that comprise the tree string
        """
        if cur_node==None: cur_node=self.root#.children[-1]
        if traits==None: traits=set(sum([list(k.traits.keys()) for k in self.Objects],[])) ## fetch all trait keys
        if string_fragment==None:
            string_fragment=[]
            if nexus==True:
                assert json==False,'Nexus format not a valid option for JSON output'
                if verbose==True: print('Exporting to Nexus format')
                string_fragment.append('#NEXUS\nBegin trees;\ntree TREE1 = [&R] ')
        if traverse_condition==None: traverse_condition=lambda k: True

        comment=[] ## will hold comment
        if len(traits)>0: ## non-empty list of traits to output
            for tr in traits: ## iterate through keys
                if tr in cur_node.traits: ## if key is available
                    if verbose==True: print('trait %s available for %s (%s) type: %s'%(tr,cur_node.index,cur_node.branchType,type(cur_node.traits[tr])))
                    if isinstance(cur_node.traits[tr],str): ## string value
                        comment.append('%s="%s"'%(tr,cur_node.traits[tr]))
                        if verbose==True: print('adding string comment %s'%(comment[-1]))
                    elif isinstance(cur_node.traits[tr],float) or isinstance(cur_node.traits[tr],int): ## float or integer
                        comment.append('%s=%s'%(tr,cur_node.traits[tr]))
                        if verbose==True: print('adding numeric comment %s'%(comment[-1]))
                    elif isinstance(cur_node.traits[tr],list): ## lists
                        rangeComment=[]
                        for val in cur_node.traits[tr]:
                            if isinstance(val,str): ## string
                                rangeComment.append('"%s"'%(val))
                            elif isinstance(val,float) or isinstance(val,int): ## float or integer
                                rangeComment.append('%s'%(val))
                        comment.append('%s={%s}'%(tr,','.join(rangeComment)))
                        if verbose==True: print('adding range comment %s'%(comment[-1]))
                elif verbose==True: print('trait %s unavailable for %s (%s)'%(tr,cur_node.index,cur_node.branchType))

        if cur_node.is_node():
            if verbose==True: print('node: %s'%(cur_node.index))
            string_fragment.append('(')
            traverseChildren=list(filter(traverse_condition,cur_node.children))
            assert len(traverseChildren)>0,'Node %s does not have traversable children'%(cur_node.index)
            for c,child in enumerate(traverseChildren): ## iterate through children of node if they satisfy traverse condition
                if verbose==True: print('moving to child %s of node %s'%(child.index,cur_node.index))
                self.toString(cur_node=child,traits=traits,verbose=verbose,nexus=nexus,string_fragment=string_fragment,traverse_condition=traverse_condition,rename=rename,quotechar=quotechar)
                if (c+1)<len(traverseChildren): ## not done with children, add comma for next iteration
                    string_fragment.append(',')
            string_fragment.append(')') ## last child, node terminates

        elif cur_node.is_leaf():
            if rename==None:
                treeName=cur_node.name ## designated numName
            else:
                assert isinstance(rename,dict), 'Variable "rename" is not a dictionary'
                assert cur_node.name in rename, 'Tip name %s not in rename dictionary'%(cur_node.name)
                treeName=rename[cur_node.name]

            if verbose==True: print('leaf: %s (%s)'%(cur_node.index,treeName))
            string_fragment.append("%s%s%s"%(quotechar,treeName,quotechar))

        if len(comment)>0:
            if verbose==True: print('adding comment to %s'%(cur_node.index))
            comment=','.join(comment)
            comment='[&'+comment+']'
            string_fragment.append('%s'%(comment)) ## end of node, add annotations

        if verbose==True: print('adding branch length to %s'%(cur_node.index))
        string_fragment.append(':%8f'%(cur_node.length)) ## end of node, add branch length

        if cur_node==self.root:#.children[-1]:
            string_fragment.append(';')
            if nexus==True:
                string_fragment.append('\nEnd;')
            if verbose==True: print('finished')
            return ''.join(string_fragment)

    def allTMRCAs(self):
        tip_names=[k.name for k in self.getExternal()]
        tmrcaMatrix={x:{y:None if x!=y else 0.0 for y in tip_names} for x in tip_names} ## pairwise matrix of tips

        for k in self.getInternal(): ## iterate over nodes
            all_children=list(k.leaves) ## fetch all descendant tips of node

            for a,tipA in enumerate(all_children):
                for tipB in all_children[a+1:]:
                    if tmrcaMatrix[tipA][tipB]==None or tmrcaMatrix[tipA][tipB]<=k.absoluteTime: ## if node's time is more recent than previous entry - set new TMRCA value for pair of tips
                        tmrcaMatrix[tipA][tipB]=k.absoluteTime
                        tmrcaMatrix[tipB][tipA]=k.absoluteTime
        return tmrcaMatrix

    def reduceTree(self,keep,verbose=False):
        """
        Reduce the tree to just those tracking a small number of tips.
        Returns a new baltic tree object.
        """
        assert len(keep)>0,"No tips given to reduce the tree to."
        assert len([k for k in keep if k.is_leaf()])==0, "Embedding contains %d non-leaf branches."%(len([k for k in keep if k.is_leaf()==False]))
        if verbose==True: print("Preparing branch hash for keeping %d branches"%(len(keep)))
        branch_hash={k.index:k for k in keep}
        embedding=[]
        if verbose==True: print("Deep copying tree")
        reduced_tree=copy.deepcopy(self) ## new tree object
        for k in reduced_tree.Objects: ## deep copy branches from current tree
            if k.index in branch_hash: ## if branch is designated as one to keep
                cur_b=k
                if verbose==True: print("Traversing to root from %s"%(cur_b.index))
                while cur_b!=reduced_tree.root: ## descend to root
                    if verbose==True: print("at %s root: %s"%(cur_b.index,cur_b==reduced_tree.root))
                    embedding.append(cur_b) ## keep track of the path to root
                    cur_b=cur_b.parent
        embedding.append(reduced_tree.root) ## add root to embedding
        if verbose==True: print("Finished extracting embedding with %s branches (%s tips, %s nodes)"%(len(embedding),len([w for w in embedding if w.is_leaf()]),len([w for w in embedding if w.is_node()])))
        embedding=set(embedding) ## prune down to only unique branches

        reduced_tree.Objects=sorted(list(embedding),key=lambda x:x.height) ## assign branches that are kept to new tree's Objects
        if verbose==True: print("Pruning untraversed lineages")
        for k in reduced_tree.getInternal(): ## iterate through reduced tree
            k.children = [c for c in k.children if c in embedding] ## only keep children that are present in lineage traceback
        reduced_tree.root.children=[c for c in reduced_tree.root.children if c in embedding] ## do the same for root

        reduced_tree.fixHangingNodes()

        if verbose==True: print("Last traversal and branch sorting")
        reduced_tree.traverse_tree() ## traverse
        reduced_tree.sortBranches() ## sort

        return reduced_tree ## return new tree

    def countLineages(self,t,attr='absoluteTime',condition=lambda x:True):
        return len([k for k in self.Objects if getattr(k.parent,attr)!=None and getattr(k.parent,attr)<t<=getattr(k,attr) and condition(k)])

    def getExternal(self,secondFilter=None):
        """
        Get all branches whose branchType is "leaf".
        A function can be provided to filter internal nodes according to an additional property.
        """
        externals=list(filter(secondFilter,filter(lambda k: k.is_leaf(),self.Objects)))
        return externals

    def getInternal(self,secondFilter=None):
        """
        Get all branches whose branchType is "node".
        A function can be provided to filter internal nodes according to an additional property.
        """
        internals=list(filter(secondFilter,filter(lambda k: k.is_node(),self.Objects)))
        return internals

    def getBranches(self,attrs=lambda x:True,warn=True):
        select=list(filter(attrs,self.Objects))

        if len(select)==0 and warn==True:
            raise Exception('No branches satisfying function were found amongst branches')
        elif len(select)==0 and warn==False:
            return []
        elif len(select)==1:
            return select[-1]
        else:
            return select

    def getParameter(self,statistic,use_trait=False,which=None):
        """
        Return either branch trait or attribute (default: trait, to switch to attribute set use_trait parameter to False) statistic across branches determined by the which_branches function (default: all objects in the tree).
        Note - branches which do not have the trait or attribute are skipped.
        """
        if which==None:
            branches=self.Objects
        else:
            branches=filter(which,self.Objects)

        if use_trait==False:
            params=[getattr(k,statistic) for k in branches if hasattr(k,statistic)]
        elif use_trait==True:
            params=[k.traits[statistic] for k in branches if statistic in k.traits]
        return params

    def fixHangingNodes(self):
        """
        Remove internal nodes without any children.
        """
        hangingCondition=lambda k: k.is_node() and len(k.children)==0
        hangingNodes=list(filter(hangingCondition,self.Objects)) ## check for nodes without any children (hanging nodes)
        while len(hangingNodes)>0:
            for h in sorted(hangingNodes,key=lambda x:-x.height):
                h.parent.children.remove(h) ## remove old parent from grandparent's children
                hangingNodes.remove(h) ## remove old parent from multitype nodes
                self.Objects.remove(h) ## remove old parent from all objects
            hangingNodes=list(filter(hangingCondition,self.Objects)) ## regenerate list

    def addText(self,ax,target=None,x_attr=None,y_attr=None,text=None,zorder=None,**kwargs):
        if target==None: target=lambda k: k.is_leaf()
        if x_attr==None: x_attr=lambda k: k.x
        if y_attr==None: y_attr=lambda k: k.y
        if text==None: text=lambda k: k.name
        if zorder==None: zorder=4
        for k in filter(target,self.Objects):
            x,y=x_attr(k),y_attr(k)
            z=zorder
            ax.text(x,y,text(k),zorder=z,**kwargs)
        return ax

    def plotPoints(self,ax,x_attr=None,y_attr=None,target=None,size=None,colour=None,
               zorder=None,outline=None,outline_size=None,outline_colour=None,**kwargs):
        if target==None: target=lambda k: k.is_leaf()
        if x_attr==None: x_attr=lambda k:k.x
        if y_attr==None: y_attr=lambda k:k.y
        if size==None: size=40
        if colour==None: colour=lambda f:'k'
        if zorder==None: zorder=3

        if outline==None: outline=True
        if outline_size==None: outline_size=lambda k: size(k)*2 if callable(size) else size*2
        if outline_colour==None: outline_colour='k'

        xs=[]
        ys=[]
        colours=[]
        sizes=[]

        outline_xs=[]
        outline_ys=[]
        outline_colours=[]
        outline_sizes=[]
        for k in filter(target,self.Objects):
            xs.append(x_attr(k))
            ys.append(y_attr(k))
            colours.append(colour(k)) if callable(colour) else colours.append(colour)
            sizes.append(size(k)) if callable(size) else sizes.append(size)

            if outline:
                outline_xs.append(xs[-1])
                outline_ys.append(ys[-1])
                outline_colours.append(outline_colour(k)) if callable(outline_colour) else outline_colours.append(outline_colour)
                outline_sizes.append(outline_size(k)) if callable(outline_size) else outline_sizes.append(outline_size)

        ax.scatter(xs,ys,s=sizes,facecolor=colours,edgecolor='none',zorder=zorder,**kwargs) ## put a circle at each tip
        if outline:
            ax.scatter(outline_xs,outline_ys,s=outline_sizes,facecolor=outline_colours,edgecolor='none',zorder=zorder-1,**kwargs) ## put a circle at each tip

        return ax

    def plotTree(self,ax,connection_type=None,target=None,
             x_attr=None,y_attr=None,width=None,
             colour=None,**kwargs):
        if target==None: target=lambda k: True
        if x_attr==None: x_attr=lambda k: k.x
        if y_attr==None: y_attr=lambda k: k.y
        if width==None: width=2
        if colour==None: colour='k'
        if connection_type==None: connection_type='baltic'
        assert connection_type in ['baltic','direct','elbow'],'Unrecognised drawing type "%s"'%(tree_type)

        branches=[]
        colours=[]
        linewidths=[]
        for k in filter(target,self.Objects): ## iterate over branches
            x=x_attr(k) ## get branch x position
            xp=x_attr(k.parent) if k.parent else x ## get parent x position
            y=y_attr(k) ## get y position

            try:
                colours.append(colour(k)) if callable(colour) else colours.append(colour)
            except KeyError:
                colours.append((0.7,0.7,0.7))
            linewidths.append(width(k)) if callable(width) else linewidths.append(width)

            if connection_type=='baltic':
                branches.append(((xp,y),(x,y)))
                if k.is_node():
                    yl,yr=y_attr(k.children[0]),y_attr(k.children[-1])
                    branches.append(((x,yl),(x,yr)))
                    linewidths.append(linewidths[-1])
                    colours.append(colours[-1])
            elif connection_type=='elbow':
                yp=y_attr(k.parent) if k.parent else y ## get parent x position
                branches.append(((xp,yp),(xp,y),(x,y)))
            elif connection_type=='direct':
                yp=y_attr(k.parent) ## get y position
                branches.append(((xp,yp),(x,y)))
            else:
                pass ## for now

        line_segments = LineCollection(branches,lw=linewidths,color=colours,capstyle='projecting',**kwargs)
        ax.add_collection(line_segments)
        return ax

    def plotCircularTree(self,ax,target=None,x_attr=None,y_attr=None,width=None,colour=None,
                         circStart=0.0,circFrac=1.0,inwardSpace=0.0,normaliseHeight=None,precision=15,**kwargs):

        if target==None: target=lambda k: True
        if x_attr==None: x_attr=lambda k:k.x
        if y_attr==None: y_attr=lambda k:k.y
        if colour==None: colour='k'
        if width==None: width=2

        if inwardSpace<0: inwardSpace-=self.treeHeight

        branches=[]
        colours=[]
        linewidths=[]

        circ_s=circStart*math.pi*2
        circ=circFrac*math.pi*2

        allXs=list(map(x_attr,self.Objects))
        if normaliseHeight==None: normaliseHeight=lambda value: (value-min(allXs))/(max(allXs)-min(allXs))
        linspace=lambda start,stop,n: list(start+((stop-start)/(n-1))*i for i in range(n)) if n>1 else stop

        for k in filter(target,self.Objects): ## iterate over branches
            x=normaliseHeight(x_attr(k)+inwardSpace) ## get branch x position
            xp=normaliseHeight(x_attr(k.parent)+inwardSpace) if k.parent.parent else x ## get parent x position
            y=y_attr(k) ## get y position

            try:
                colours.append(colour(k)) if callable(colour) else colours.append(colour)
            except KeyError:
                colours.append((0.7,0.7,0.7))
            linewidths.append(width(k)) if callable (width) else linewidths.append(width)

            y=circ_s+circ*y/self.ySpan
            X=math.sin(y)
            Y=math.cos(y)
            branches.append(((X*xp,Y*xp),(X*x,Y*x)))

            if k.is_node():
                yl,yr=y_attr(k.children[0]),y_attr(k.children[-1]) ## get leftmost and rightmost children's y coordinates
                yl=circ_s+circ*yl/self.ySpan ## transform y into a fraction of total y
                yr=circ_s+circ*yr/self.ySpan
                ybar=linspace(yl,yr,precision) ## what used to be vertical node bar is now a curved line

                xs=[yx*x for yx in map(math.sin,ybar)] ## convert to polar coordinates
                ys=[yy*x for yy in map(math.cos,ybar)]

                branches+=tuple(zip(zip(xs,ys),zip(xs[1:],ys[1:]))) ## add curved segment

                linewidths+=[linewidths[-1] for q in zip(ys,ys[1:])] ## repeat linewidths
                colours+=[colours[-1] for q in zip(ys,ys[1:])] ## repeat colours

        line_segments = LineCollection(branches,lw=linewidths,ls='-',color=colours,capstyle='projecting',zorder=1) ## create line segments
        ax.add_collection(line_segments) ## add collection to axes
        return ax

    def plotCircularPoints(self,ax,x_attr=None,y_attr=None,target=None,size=None,colour=None,circStart=0.0,circFrac=1.0,inwardSpace=0.0,normaliseHeight=None,
               zorder=None,outline=None,outline_size=None,outline_colour=None,**kwargs):
        if target==None: target=lambda k: k.is_leaf()
        if x_attr==None: x_attr=lambda k:k.x
        if y_attr==None: y_attr=lambda k:k.y
        if size==None: size=40
        if colour==None: colour='k'
        if zorder==None: zorder=3

        if outline==None: outline=True
        if outline_size==None: outline_size=lambda k: size(k)*2 if callable(size) else size*2
        if outline_colour==None: outline_colour=lambda k: 'k'

        if inwardSpace<0: inwardSpace-=self.treeHeight

        circ_s=circStart*math.pi*2
        circ=circFrac*math.pi*2

        allXs=list(map(x_attr,self.Objects))
        if normaliseHeight==None: normaliseHeight=lambda value: (value-min(allXs))/(max(allXs)-min(allXs))
        linspace=lambda start,stop,n: list(start+((stop-start)/(n-1))*i for i in range(n)) if n>1 else stop

        xs=[]
        ys=[]
        colours=[]
        sizes=[]

        outline_xs=[]
        outline_ys=[]
        outline_colours=[]
        outline_sizes=[]
        for k in filter(target,self.Objects):
            x=normaliseHeight(x_attr(k)+inwardSpace) ## find normalised x position along circle's radius
            y=circ_s+circ*y_attr(k)/self.ySpan ## get y position along circle's perimeter
            X=math.sin(y)*x ## transform
            Y=math.cos(y)*x ## transform

            xs.append(X)
            ys.append(Y)
            colours.append(colour(k)) if callable(colour) else colours.append(colour)
            sizes.append(size(k)) if callable(size) else sizes.append(size)

            if outline:
                outline_xs.append(xs[-1])
                outline_ys.append(ys[-1])
                outline_colours.append(outline_colour(k)) if callable(outline_colour) else outline_colours.append(outline_colour)
                outline_sizes.append(outline_size(k)) if callable(outline_size) else outline_sizes.append(outline_size)

        ax.scatter(xs,ys,s=sizes,facecolor=colours,edgecolor='none',zorder=zorder,**kwargs) ## put a circle at each tip
        if outline:
            ax.scatter(outline_xs,outline_ys,s=outline_sizes,facecolor=outline_colours,edgecolor='none',zorder=zorder-1,**kwargs) ## put a circle at each tip

        return ax

def untangle(trees,cost_function=None,iterations=None,verbose=False):
    """
    Minimise y-axis discrepancies between tips of trees in a list.
    Only the tangling of adjacent trees in the list is minimised, so the order of trees matters.
    Trees do not need to have the same number of tips but tip names should match.
    """
    from itertools import permutations

    if iterations==None: iterations=3
    if cost_function==None: cost_function=lambda pair: math.pow(abs(pair[0]-pair[1]),2)

    y_positions={T: {k.name: k.y for k in T.getExternal()} for T in trees} ## get y positions of all the tips in every tree

    for iteration in range(iterations):
        if verbose: print('Untangling iteration %d'%(iteration+1))
        first_trees=list(range(len(trees)-1))+[-1] ## trees up to next-to-last + last
        next_trees=list(range(1,len(trees)))+[0] ## trees from second + first
        for cur,nex in zip(first_trees,next_trees): ## adjacent pairs
            tree1=trees[cur] ## fetch current tree
            tree2=trees[nex] ## fetch next tree
            if verbose: print('%d vs %d'%(cur,nex))
            for k in sorted(tree2.getInternal(),key=lambda branch: branch.height): ## iterate through nodes of next tree by height (start from root)
                clade_y_positions=sorted([y_positions[tree2][tip] for tip in k.leaves]) ## sorted list of available y coordinates for node
                costs={} ## will store cost of all children permutations
                if len(k.children)>=10: raise RuntimeWarning('Node is too polytomic and untangling will take an astronomically long time')
                if verbose==True: print(len(k.children))
                for permutation in permutations(k.children): ## iterate over permutations of node's children
                    clade_order=sum([[child.name] if child.is_leaf() else list(child.leaves) for child in permutation],[]) ## flat list of tip names as they would appear in permutation order
                    new_y_positions={clade_order[i]: clade_y_positions[i] for i in range(len(clade_y_positions))} ## assign available y positions in order

                    tip_costs=list(map(cost_function,[(y_positions[tree1][tip],new_y_positions[tip]) for tip in clade_order if tip in y_positions[tree1]]))
                    costs[permutation]=sum(tip_costs)/len(tip_costs) ## compute cost of this permutation in relation to next tree

                best=sorted(costs.keys(),key=lambda w: -costs[w])[0] ## get tree with smallest cost
                k.children=list(best) ## reorder children according to minimised cost

            tree2.drawTree() ## compute new y coordinates for nodes
            for k in tree2.getExternal(): ## iterate over tips
                y_positions[tree2][k.name]=k.y ## remember new coordinates

    return trees

def make_tree(data,ll=None,verbose=False):
    """
    data is a tree string, ll (LL) is an instance of a tree object
    """
    patterns = {
        'beast_tip': r'(\(|,)([0-9]+)(\[|\:)',
        'non_beast_tip': r'(\(|,)(\'|\")*([^\(\):\[\'\"#]+)(\'|\"|)*(\[)*'
    }
    if isinstance(data,str)==False: ## tree string is not an instance of string (could be unicode) - convert
        data=str(data)

    if ll==None: ## calling without providing a tree object - create one
        ll=tree()
    i=0 ## is an adjustable index along the tree string, it is incremented to advance through the string
    stored_i=None ## store the i at the end of the loop, to make sure we haven't gotten stuck somewhere in an infinite loop

    while i < len(data): ## while there's characters left in the tree string - loop away
        if stored_i == i and verbose==True: print('%d >%s<'%(i,data[i]))

        assert (stored_i != i),'\nTree string unparseable\nStopped at >>%s<<\nstring region looks like this: %s'%(data[i],data[i:i+5000]) ## make sure that you've actually parsed something last time, if not - there's something unexpected in the tree string
        stored_i=i ## store i for later

        if data[i] == '(': ## look for new nodes
            if verbose==True: print('%d adding node'%(i))
            ll.add_node(i) ## add node to current node in tree ll
            i+=1 ## advance in tree string by one character

        cerberus=re.match(patterns['beast_tip'],data[i-1:i+100]) ## look for tips in BEAST format (integers).
        if cerberus is not None:
            if verbose==True: print('%d adding leaf (BEAST) %s'%(i,cerberus.group(2)))
            ll.add_leaf(i,cerberus.group(2)) ## add tip
            i+=len(cerberus.group(2)) ## advance in tree string by however many characters the tip is encoded

        cerberus=re.match(patterns['non_beast_tip'],data[i-1:i+200])  ## look for tips with unencoded names - if the tips have some unusual format you'll have to modify this
        if cerberus is not None:
            if verbose==True: print('%d adding leaf (non-BEAST) %s'%(i,cerberus.group(3)))
            ll.add_leaf(i,cerberus.group(3).strip('"').strip("'"))  ## add tip
            i+=len(cerberus.group(3))+cerberus.group().count("'")+cerberus.group().count('"') ## advance in tree string by however many characters the tip is encoded

        cerberus=re.match(r'\)([0-9]+)\[',data[i-1:i+100]) ## look for multitype tree singletons.
        if cerberus is not None:
            if verbose==True: print('%d adding multitype node %s'%(i,cerberus.group(1)))
            i+=len(cerberus.group(1))

        cerberus=re.match(r'[\(,](#[A-Za-z0-9]+)',data[i-1:i+200]) ## look for beginning of reticulate branch
        if cerberus is not None:
            if verbose==True: print('%d adding outgoing reticulation branch %s'%(i,cerberus.group(1)))
            ll.add_reticulation(cerberus.group(1)) ## add reticulate branch

            destination=None
            for k in ll.Objects: ## iterate over branches parsed so far
                if 'label' in k.traits and k.traits['label']==cerberus.group(1): ## if there's a branch with a matching id
                    if destination==None: ## not set destination before
                        destination=k ## destination is matching node
                    else: ## destination seen before - raise an error (indicates reticulate branch ids are not unique)
                        raise Exception('Reticulate branch not unique: %s seen elsewhere in the tree'%(cerberus.group(1)))
            if destination: ## identified destination of this branch
                if verbose==True: print('identified %s destination'%(cerberus.group(1)))
                ll.cur_node.target=destination ## set current node's target as the destination
                setattr(destination,"contribution",ll.cur_node) ## add contributing edge to destination
            else:
                if verbose==True: print('destination of %s not identified yet'%(cerberus.group(1)))
            i+=len(cerberus.group())-1

        cerberus=re.match(r'\)(#[A-Za-z0-9]+)',data[i-1:i+200]) ## look for landing point of reticulate branch
        if cerberus is not None:
            if verbose==True: print('%d adding incoming reticulation branch %s'%(i,cerberus.group(1)))
            ll.cur_node.traits['label']=cerberus.group(1) ## set node label

            origin=None ## branch is landing, check if its origin was seen previously
            for k in ll.Objects: ## iterate over currently existing branches
                if isinstance(k,reticulation) and k.name==cerberus.group(1): ## check if any reticulate branches match the origin
                    if origin == None: ## origin not identified yet
                        origin=k ## origin is reticulate branch with the correct name
                    else: ## origin has been identified - shouldn't happen, implies that multiple reticulate branches exist with the same name
                        raise Exception('Reticulate branch not unique: %s seen elsewhere in the tree'%(cerberus.group(1)))
            if origin: ## identified origin
                if verbose==True: print('identified %s origin'%(cerberus.group(1)))
                origin.target=ll.cur_node ## set origin's landing at this node
                setattr(ll.cur_node,"contribution",origin) ## add contributing edge to this node
            else:
                if verbose==True: print('origin of %s not identified yet'%(cerberus.group(1)))
            i+=len(cerberus.group())-1

        cerberus=re.match(r'(\:)*\[(&[A-Za-z\_\-{}\,0-9\.\%=\"\'\+!# :\/\(\)\&]+)\]',data[i:])## look for MCC comments
        if cerberus is not None:
            if verbose==True: print('%d comment: %s'%(i,cerberus.group(2)))
            comment=cerberus.group(2)
            numerics=re.findall('[,&][A-Za-z\_\.0-9]+=[0-9\-Ee\.]+',comment) ## find all entries that have values as floats
            strings=re.findall('[,&][A-Za-z\_\.0-9]+=["|\']*[A-Za-z\_0-9\.\+ :\/\(\)\&\-]+[\"|\']*',comment) ## strings
            treelist=re.findall('[,&][A-Za-z\_\.0-9]+={[A-Za-z\_,{}0-9\. :\/\(\)\&]+}',comment) ## complete history logged robust counting (MCMC trees)
            sets=re.findall('[,&][A-Za-z\_\.0-9\%]+={[A-Za-z\.\-0-9eE,\"\_ :\/\(\)\&]+}',comment) ## sets and ranges
            figtree=re.findall('\![A-Za-z]+=[A-Za-z0-9# :\/\(\)\&]+',comment)

            for vals in strings:
                tr,val=vals.split('=')
                tr=tr[1:]
                if '+' in val:
                    val=val.split('+')[0] ## DO NOT ALLOW EQUIPROBABLE DOUBLE ANNOTATIONS (which are in format "A+B") - just get the first one
                ll.cur_node.traits[tr]=val.strip('"')

            for vals in numerics: ## assign all parsed annotations to traits of current branch
                tr,val=vals.split('=') ## split each value by =, left side is name, right side is value
                tr=tr[1:]
                if val.replace('E','',1).replace('e','',1).replace('-','',1).replace('.','',1).isdigit():
                    ll.cur_node.traits[tr]=float(val)

            for val in treelist:
                tr,val=val.split('=')
                tr=tr[1:]
                microcerberus = []
                if val.count(",") == 2:
                    microcerberus=re.findall(r'{([0-9\.\-e]+,[a-z_A-Z]+,[a-z_A-Z]+)}',val)
                elif val.count(",") == 3:
                    microcerberus=re.findall(r'{([0-9]+,[0-9\.\-e]+,[A-Z]+,[A-Z]+)}',val)
                ll.cur_node.traits[tr]=[]
                for val in microcerberus:
                    val_split = val.split(',')
                    ll.cur_node.traits[tr].append(val.split(","))

            for vals in sets:
                tr,val=vals.split('=')
                tr=tr[1:]
                if 'set' in tr:
                    ll.cur_node.traits[tr]=[]
                    for v in val[1:-1].split(','):
                        if 'set.prob' in tr:
                            ll.cur_node.traits[tr].append(float(v))
                        else:
                            ll.cur_node.traits[tr].append(v.strip('"'))
                else:
                    try:
                        ll.cur_node.traits[tr]=list(map(float,val[1:-1].split(',')))
                    except:
                        print('some other trait: %s'%(vals))

            if len(figtree)>0:
                print('FigTree comment found, ignoring')

            i+=len(cerberus.group()) ## advance in tree string by however many characters it took to encode labels

        cerberus=re.match(r'([A-Za-z\_\-0-9\.]+)(\:|\;)',data[i:])## look for old school node labels
        if cerberus is not None:
            if verbose==True: print('old school comment found: %s'%(cerberus.group(1)))
            ll.cur_node.traits['label']=cerberus.group(1)

            i+=len(cerberus.group(1))

        microcerberus=re.match(r'(\:)*([0-9\.\-Ee]+)',data[i:i+100]) ## look for branch lengths without comments
        if microcerberus is not None:
            if verbose==True: print('adding branch length (%d) %.6f'%(i,float(microcerberus.group(2))))
            ll.cur_node.length=float(microcerberus.group(2)) ## set branch length of current node
            i+=len(microcerberus.group()) ## advance in tree string by however many characters it took to encode branch length

        if data[i] == ',' or data[i] == ')': ## look for bifurcations or clade ends
            i+=1 ## advance in tree string
            ll.cur_node=ll.cur_node.parent

        if data[i] == ';': ## look for string end
            return ll
            break ## end loop

def make_treeJSON(JSONnode,json_translation,ll=None,verbose=False):
    if 'children' in JSONnode: ## only nodes have children
        new_node=node()
    else:
        new_node=leaf()
        new_node.name=JSONnode[json_translation['name']] ## set leaf name to be the same

    if ll is None:
        ll=tree()
        ll.root=new_node
    if 'attr' in JSONnode:
        attr = JSONnode.pop('attr')
        JSONnode.update(attr)

    new_node.parent=ll.cur_node ## set parent-child relationships
    ll.cur_node.children.append(new_node)
    new_node.index=JSONnode[json_translation['name']] ## indexing is based on name
    new_node.traits={n:JSONnode[n] for n in list(JSONnode.keys()) if n!='children'} ## set traits to non-children attributes
    ll.Objects.append(new_node)
    ll.cur_node=new_node

    if 'children' in JSONnode:
        for child in JSONnode['children']:
            make_treeJSON(child,json_translation,ll)
            ll.cur_node=ll.cur_node.parent
    return ll

def loadNewick(tree_path,tip_regex='\|([0-9]+\-[0-9]+\-[0-9]+)',date_fmt='%Y-%m-%d',variableDate=True,absoluteTime=False,verbose=False, sortBranches = True):
    """
    Load newick file
    """
    ll=None
    if isinstance(tree_path,str):
        handle=open(tree_path,'r')
    else:
        handle=tree_path

    for line in handle:
        l=line.strip('\n')
        if '(' in l:
            treeString_start=l.index('(')
            ll=make_tree(l[treeString_start:],verbose=verbose) ## send tree string to make_tree function
            if verbose==True: print('Identified tree string')

    assert ll,'Regular expression failed to find tree string'
    ll.traverse_tree(verbose=verbose) ## traverse tree
    if sortBranches: 
        ll.sortBranches() ## traverses tree, sorts branches, draws tree

    if absoluteTime==True:
        tipDates=[]
        tipNames=[]
        for k in ll.getExternal():
            n=k.name
            tipNames.append(n)
            cerberus=re.search(tip_regex,n)
            if cerberus is not None:
                tipDates.append(decimalDate(cerberus.group(1),fmt=date_fmt,variable=variableDate))
        assert len(tipDates)>0,'Regular expression failed to find tip dates in tip names, review regex pattern or set absoluteTime option to False.\nFirst tip name encountered: %s\nDate regex set to: %s\nExpected date format: %s'%(tipNames[0],tip_regex,date_fmt)
        highestTip=max(tipDates)
        ll.setAbsoluteTime(highestTip)
    if isinstance(tree_path,str):
        handle.close()
    return ll

def loadNexus(tree_path,tip_regex='\|([0-9]+\-[0-9]+\-[0-9]+)',date_fmt='%Y-%m-%d',treestring_regex='tree [A-Za-z\_]+([0-9]+)',variableDate=True,absoluteTime=True,verbose=False, sortBranches=True):
    """
    Load nexus file
    """
    tipFlag=False
    tips={}
    tipNum=0
    ll=None
    if isinstance(tree_path,str):
        handle=open(tree_path,'r')
    else:
        handle=tree_path

    for line in handle:
        l=line.strip('\n')

        cerberus=re.search('dimensions ntax=([0-9]+);',l.lower())
        if cerberus is not None:
            tipNum=int(cerberus.group(1))
            if verbose==True: print('File should contain %d taxa'%(tipNum))

        cerberus=re.search(treestring_regex,l.lower())
        if cerberus is not None:
            treeString_start=l.index('(')
            ll=make_tree(l[treeString_start:]) ## send tree string to make_tree function
            if verbose==True: print('Identified tree string')

        if tipFlag==True:
            cerberus=re.search('([0-9]+) ([A-Za-z\-\_\/\.\'0-9 \|?]+)',l)
            if cerberus is not None:
                tips[cerberus.group(1)]=cerberus.group(2).strip('"').strip("'")
                if verbose==True: print('Identified tip translation %s: %s'%(cerberus.group(1),tips[cerberus.group(1)]))
            elif ';' not in l:
                print('tip not captured by regex:',l.replace('\t',''))

        if 'translate' in l.lower():
            tipFlag=True
        if ';' in l:
            tipFlag=False

    assert ll,'Regular expression failed to find tree string'
    ll.traverse_tree() ## traverse tree
    if sortBranches:
        ll.sortBranches() ## traverses tree, sorts branches, draws tree
    if len(tips)>0:
        ll.renameTips(tips) ## renames tips from numbers to actual names
        ll.tipMap=tips
    if absoluteTime==True:
        tipDates=[]
        tipNames=[]
        for k in ll.getExternal():
            tipNames.append(k.name)
            cerberus=re.search(tip_regex,k.name)
            if cerberus is not None:
                tipDates.append(decimalDate(cerberus.group(1),fmt=date_fmt,variable=variableDate))

        assert len(tipDates)>0,'Regular expression failed to find tip dates in tip names, review regex pattern or set absoluteTime option to False.\nFirst tip name encountered: %s\nDate regex set to: %s\nExpected date format: %s'%(tipNames[0],tip_regex,date_fmt)
        highestTip=max(tipDates)
        ll.setAbsoluteTime(highestTip)

    if isinstance(tree_path,str):
        handle.close()
    return ll

def loadJSON(json_object,json_translation={'name':'name','absoluteTime':'num_date'},verbose=False,sort=True,stats=True):
    """
    Load a nextstrain JSON by providing either the path to JSON or a file handle.
    json_translation is a dictionary that translates JSON attributes to baltic branch attributes (e.g. 'absoluteTime' is called 'num_date' in nextstrain JSONs).
    Note that to avoid conflicts in setting node heights you can either define the absolute time of each node or branch lengths (e.g. if you want a substitution tree).
    """
    assert 'name' in json_translation and ('absoluteTime' in json_translation or 'length' in json_translation or 'height' in json_translation),'JSON translation dictionary missing entries: %s'%(', '.join([entry for entry in ['name','height','absoluteTime','length'] if (entry in json_translation)==False]))
    if verbose==True: print('Reading JSON')

    if isinstance(json_object,str): ## string provided - either nextstrain URL or local path
        if 'nextstrain.org' in json_object: ## nextsrain.org in URL - request it
            if verbose==True: print('Assume URL provided, loading JSON from nextstrain.org')
            import requests
            from io import BytesIO as csio
            auspice_json=json.load(csio(requests.get(json_object).content))
        else: ## not nextstrain.org URL - assume local path to auspice v2 json
            if verbose==True: print('Loading JSON from local path')
            with open(json_object) as json_data:
                auspice_json = json.load(json_data)
    else: ## not string, assume auspice v2 json object given
        if verbose==True: print('Loading JSON from object given')
        auspice_json=json_object

    json_meta=auspice_json['meta']
    json_tree=auspice_json['tree']
    ll=make_treeJSON(json_tree,json_translation,verbose=verbose)

    assert ('absoluteTime' in json_translation and ('length' not in json_translation or 'height' not in json_translation)) or ('absoluteTime' not in json_translation and ('length' in json_translation or 'height' in json_translation)),'Cannot use both absolute time and branch length, include only one in json_translation dictionary.'

    if verbose==True: print('Setting baltic traits from JSON')
    for k in ll.Objects: ## make node attributes easier to access
        for key in k.traits['node_attrs']:
            if isinstance(k.traits['node_attrs'][key],dict):
                if 'value' in k.traits['node_attrs'][key]:
                    k.traits[key]=k.traits['node_attrs'][key]['value']
                if 'confidence' in k.traits['node_attrs'][key]:
                    k.traits['%s_confidence'%(key)]=k.traits['node_attrs'][key]['confidence']
            elif key=='div':
                k.traits['divergence']=k.traits['node_attrs'][key]

    for attr in json_translation: ## iterate through attributes in json_translation
        for k in ll.Objects: ## for every branch
            if isinstance(json_translation[attr],str):
                if json_translation[attr] in k.traits:
                    setattr(k,attr,k.traits[json_translation[attr]]) ## set attribute value for branch
                elif 'node_attrs' in k.traits and json_translation[attr] in k.traits['node_attrs']:
                    setattr(k,attr,k.traits['node_attrs'][json_translation[attr]])
                elif 'branch_attrs' in k.traits and json_translation[attr] in k.traits['branch_attrs']:
                    setattr(k,attr,k.traits['branch_attrs'][json_translation[attr]])
                else:
                    raise KeyError('String attribute %s not found in JSON'%(json_translation[attr]))
            elif callable(json_translation[attr]):
                setattr(k,attr,json_translation[attr](k)) ## set attribute value with a function for branch
            else:
                raise AttributeError('Attribute %s neither string nor callable'%(json_translation[attr]))

    for branch_unit in ['height','absoluteTime']: ## iterate between divergence and absolute time
        if branch_unit in json_translation: ## it's available in tree
            for k in ll.Objects: ## iterate over all branches
                cur_branch=getattr(k,branch_unit) ## get parameter for this branch
                par_branch=getattr(k.parent,branch_unit) ## get parameter for parental branch
                k.length=cur_branch-par_branch if cur_branch and par_branch else 0.0 ## difference between current and parent is branch length (or, if parent unavailabel it's 0)

    if verbose==True: print('Traversing and drawing tree')

    ll.traverse_tree(verbose=verbose)
    ll.drawTree()
    if stats==True:
        ll.treeStats() ## initial traversal, checks for stats
    if sort==True:
        ll.sortBranches() ## traverses tree, sorts branches, draws tree

    cmap={}
    for colouring in json_meta['colorings']:
        if colouring['type']=='categorical' and 'scale' in colouring:
            cmap[colouring['key']]={}
            for entry in colouring['scale']:
                key,value=entry
                cmap[colouring['key']][key]=value
    setattr(ll,'cmap',cmap)

    return ll,json_meta

if __name__ == '__main__':
    import sys
    ll=make_tree(sys.argv[1],ll)
    ll.traverse_tree()
    sys.stdout.write('%s\n'%(ll.treeHeight))<|MERGE_RESOLUTION|>--- conflicted
+++ resolved
@@ -345,36 +345,21 @@
             # k.name=d[k.numName] ## change its name
             k.name=d[k.name] ## change its name
 
-<<<<<<< HEAD
-    def sortBranches(self,descending=True, sortByHeight=True):
-=======
-    def sortBranches(self,descending=True,sort_function=None):
->>>>>>> c3e01b19
-        """ Sort descendants of each node. """
+    def sortBranches(self,descending=True,sort_function=None,sortByHeight=True):
         mod=-1 if descending else 0
-        if sort_function==None: sort_function=lambda k: (k.is_node(),-len(k.leaves)*mod,k.length*mod) if k.is_node() else (k.is_node(),k.length*mod)
-
-        for k in self.getInternal(): ## iterate over nodes
-<<<<<<< HEAD
-            if sortByHeight: # Sort nodes by height and group nodes and leaves together
-                ## split node's offspring into nodes and leaves, sort each list individually
-                nodes=sorted([x for x in k.children if x.branchType=='node'],key=lambda q:(-len(q.leaves)*modifier,q.length*modifier))
-                leaves=sorted([x for x in k.children if x.branchType=='leaf'],key=lambda q:q.length*modifier)
-                if modifier==1: ## if sorting one way - nodes come first, leaves later
-                    k.children=nodes+leaves
-                elif modifier==-1: ## otherwise sort the other way
-                    k.children=leaves+nodes
-            else: # Do not sort by height. Retain leaves at original positions. Only sort nodes
-                leavesIdx = [(i,ctr) for ctr, i in enumerate(k.children) if i.branchType=="leaf"] # Get original indices of leaves
-                nodes=sorted([x for x in k.children if x.branchType=='node'],key=lambda q:-len(q.leaves)*modifier) # Sort nodes only by number of descendants
-                children = nodes
-                for i in leavesIdx: # Insert leaves back into same positions
-                    children.insert(i[1], i[0])
-                k.children = children
-=======
-            k.children=sorted(k.children,key=sort_function)
-
->>>>>>> c3e01b19
+        if sortByHeight: # Sort nodes by height and group nodes and leaves together
+            """ Sort descendants of each node. """                
+            if sort_function==None: sort_function=lambda k: (k.is_node(),-len(k.leaves)*mod,k.length*mod) if k.is_node() else (k.is_node(),k.length*mod)
+
+            for k in self.getInternal(): ## iterate over nodes
+                k.children=sorted(k.children,key=sort_function)
+        else: # Do not sort by height. Retain leaves at original positions. Only sort nodes
+            leavesIdx = [(i,ctr) for ctr, i in enumerate(k.children) if i.branchType=="leaf"] # Get original indices of leaves
+            nodes=sorted([x for x in k.children if x.branchType=='node'],key=lambda q:-len(q.leaves)*modifier) # Sort nodes only by number of descendants
+            children = nodes
+            for i in leavesIdx: # Insert leaves back into same positions
+                children.insert(i[1], i[0])
+            self.children = children
         self.drawTree() ## update x and y positions of each branch, since y positions will have changed because of sorting
 
     def drawTree(self,order=None,width_function=None,pad_nodes=None,verbose=False):
